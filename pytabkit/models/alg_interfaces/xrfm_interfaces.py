--- conflicted
+++ resolved
@@ -68,10 +68,7 @@
             raw_cat_sizes = raw_cat_sizes.tolist()
         else:
             raw_cat_sizes = [int(size) for size in raw_cat_sizes]
-<<<<<<< HEAD
-=======
-
->>>>>>> 75a69b50
+
         if 'factory' in self.config or 'one_hot' not in self.config['tfms']:
             cat_sizes = []  # don't apply fast_categorical stuff
         else:
