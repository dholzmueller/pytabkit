--- conflicted
+++ resolved
@@ -99,13 +99,8 @@
         # remove None values
         return {key: value for key, value in params.items() if value is not None}
 
-<<<<<<< HEAD
-    def fit(self, X, y, val_idxs: Optional[np.ndarray] = None,
-            cat_features: Optional[Union[List[bool], np.ndarray]] = None, time_to_fit_in_seconds: int | None = None) -> BaseEstimator:
-=======
     def fit(self, X, y, X_val: Optional = None, y_val: Optional = None, val_idxs: Optional[np.ndarray] = None,
-            cat_indicator: Optional[Union[List[bool], np.ndarray]] = None, cat_col_names: Optional[List[str]] = None) -> BaseEstimator:
->>>>>>> 691eed6b
+            cat_indicator: Optional[Union[List[bool], np.ndarray]] = None, cat_col_names: Optional[List[str]] = None, time_to_fit_in_seconds: int | None = None) -> BaseEstimator:
         """
         Fit the estimator.
 
