--- conflicted
+++ resolved
@@ -17,17 +17,10 @@
 import json
 
 import msgpack
-<<<<<<< HEAD
 
 # msgpack_numpy Removed for now due to potential bug caused by this
 # import msgpack_numpy as m
 # m.patch()
-=======
-import msgpack_numpy as m
-import psutil
-
-m.patch()
->>>>>>> 691eed6b
 
 import yaml
 from torch import multiprocessing as mp
